apply plugin: 'com.android.application'
apply plugin: 'com.chaquo.python'  // Must come after com.android.application

// *** Remove in public repository ********************************************
import com.chaquo.python.Common;
// **********************************************************************

afterEvaluate {
    def assetsSrcDir = "src/main/assets/source"
    delete assetsSrcDir
    mkdir assetsSrcDir
    for (filename in ["src/main/python/chaquopy/demo/ui_demo.py",
                      "src/main/java/com/chaquo/python/demo/JavaDemoActivity.java"]) {
        assert file(filename).exists()
        copy {
            from filename
            into assetsSrcDir
        }
    }
}

android {
    compileSdkVersion 28

    defaultConfig {
<<<<<<< HEAD
        minSdkVersion 23
        targetSdkVersion 26
=======
        minSdkVersion 16
        targetSdkVersion 28
>>>>>>> b578a726

        applicationId "com.chaquo.python.demo3"

        // *** Replace in public repository **********************************
        // Final digit of versionCode is 0 for -SNAPSHOT builds in this repo, and 1 for released
        // builds in the public repo.
        versionName rootProject.version + "-SNAPSHOT"
        def verParsed = rootProject.version.split(/\./).collect { Integer.parseInt(it) }
        versionCode ((verParsed[0] * 1000000) + (verParsed[1] * 1000) + (verParsed[2] * 10) + 0)

        ndk {
            abiFilters Common.ABIS.toArray()
        }
        // **********************************************************************

        python {
            // Enable and edit the following line if "python" is not on your PATH.
            // buildPython "C:/Python27/python.exe"

            pip {
                options "--index-url", "https://pypi.org/simple"  // Disable chaquo.com index.
                options "--extra-index-url", "../../server/pypi/dist"
            }

            // Android UI demo
            pip {
                install "Pygments==2.2.0"   // Also used in Java API demo
            }
            staticProxy "chaquopy.demo.ui_demo"

            // Python unit tests
            pip {
                install "MarkupSafe==1.0"
                install "murmurhash==0.28.0"
                install "certifi==2018.01.18"  // For TestAndroidImport.test_extract_package.
                install "setuptools==40.4.3"  // For TestAndroidImport.test_pkg_resources.
            }
            staticProxy("chaquopy.test.static_proxy.basic", "chaquopy.test.static_proxy.header",
                        "chaquopy.test.static_proxy.method")
            extractPackages "murmurhash"
        }

        // Chaquopy generates extra internal-use constructors on static proxy classes.
        lintOptions {
            disable "ValidFragment"
        }

        // Remove other languages imported from Android support libraries.
        resConfigs "en"
    }

    buildTypes {
        release {
            minifyEnabled false
            proguardFiles getDefaultProguardFile('proguard-android.txt'), 'proguard-rules.pro'
        }
    }

    // *** Remove in public repository ***************************************
    def keystore = file('../chaquo.jks')
    if (keystore.exists()) {
        signingConfigs {
            config {
                storeFile keystore
                keyAlias 'key0'
                keyPassword 'android'
                storePassword 'android'
            }
        }
        buildTypes.all { it.signingConfig signingConfigs.config }
    }

    sourceSets {
        def testSrc = "../../product/runtime/src/test"
        main {
            java { srcDir "$testSrc/java" }
            python { srcDir "$testSrc/python" }
        }
    }
    // **********************************************************************
}


dependencies {
    implementation fileTree(dir: 'libs', include: ['*.jar'])
    implementation "android.arch.lifecycle:extensions:1.1.0"
    implementation 'com.android.support:appcompat-v7:28.0.0'
    implementation 'com.android.support.constraint:constraint-layout:1.0.2'
    implementation 'com.android.support:preference-v14:28.0.0'
    implementation 'junit:junit:4.12'
    testImplementation 'junit:junit:4.12'
    testImplementation 'android.arch.core:core-testing:1.1.0'
}<|MERGE_RESOLUTION|>--- conflicted
+++ resolved
@@ -23,13 +23,8 @@
     compileSdkVersion 28
 
     defaultConfig {
-<<<<<<< HEAD
         minSdkVersion 23
-        targetSdkVersion 26
-=======
-        minSdkVersion 16
         targetSdkVersion 28
->>>>>>> b578a726
 
         applicationId "com.chaquo.python.demo3"
 
