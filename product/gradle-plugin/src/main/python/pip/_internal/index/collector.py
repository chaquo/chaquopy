"""
The main purpose of this module is to expose LinkCollector.collect_sources().
"""

from __future__ import annotations

import collections
import email.message
import functools
import itertools
import json
import logging
import os
import urllib.parse
import urllib.request
from collections.abc import Iterable, MutableMapping, Sequence
from dataclasses import dataclass
from html.parser import HTMLParser
from optparse import Values
from typing import (
    Callable,
    NamedTuple,
    Protocol,
)

from pip._vendor import requests
from pip._vendor.requests import Response
from pip._vendor.requests.exceptions import RetryError, SSLError

from pip._internal.exceptions import NetworkConnectionError
from pip._internal.models.link import Link
from pip._internal.models.search_scope import SearchScope
from pip._internal.network.session import PipSession
from pip._internal.network.utils import raise_for_status
from pip._internal.utils.filetypes import is_archive_file
from pip._internal.utils.misc import redact_auth_from_url
from pip._internal.vcs import vcs

from .sources import CandidatesFromPage, LinkSource, build_source

logger = logging.getLogger(__name__)

ResponseHeaders = MutableMapping[str, str]


def _match_vcs_scheme(url: str) -> str | None:
    """Look for VCS schemes in the URL.

    Returns the matched VCS scheme, or None if there's no match.
    """
    for scheme in vcs.schemes:
        if url.lower().startswith(scheme) and url[len(scheme)] in "+:":
            return scheme
    return None


class _NotAPIContent(Exception):
    def __init__(self, content_type: str, request_desc: str) -> None:
        super().__init__(content_type, request_desc)
        self.content_type = content_type
        self.request_desc = request_desc


def _ensure_api_header(response: Response) -> None:
    """
    Check the Content-Type header to ensure the response contains a Simple
    API Response.

    Raises `_NotAPIContent` if the content type is not a valid content-type.
    """
    content_type = response.headers.get("Content-Type", "Unknown")

    content_type_l = content_type.lower()
    if content_type_l.startswith(
        (
            "text/html",
            "application/vnd.pypi.simple.v1+html",
            "application/vnd.pypi.simple.v1+json",
        )
    ):
        return

    raise _NotAPIContent(content_type, response.request.method)


class _NotHTTP(Exception):
    pass


def _ensure_api_response(url: str, session: PipSession) -> None:
    """
    Send a HEAD request to the URL, and ensure the response contains a simple
    API Response.

    Raises `_NotHTTP` if the URL is not available for a HEAD request, or
    `_NotAPIContent` if the content type is not a valid content type.
    """
    scheme, netloc, path, query, fragment = urllib.parse.urlsplit(url)
    if scheme not in {"http", "https"}:
        raise _NotHTTP()

    resp = session.head(url, allow_redirects=True)
    raise_for_status(resp)

    _ensure_api_header(resp)


def _get_simple_response(url: str, session: PipSession) -> Response:
    """Access an Simple API response with GET, and return the response.

    This consists of three parts:

    1. If the URL looks suspiciously like an archive, send a HEAD first to
       check the Content-Type is HTML or Simple API, to avoid downloading a
       large file. Raise `_NotHTTP` if the content type cannot be determined, or
       `_NotAPIContent` if it is not HTML or a Simple API.
    2. Actually perform the request. Raise HTTP exceptions on network failures.
    3. Check the Content-Type header to make sure we got a Simple API response,
       and raise `_NotAPIContent` otherwise.
    """
    if is_archive_file(Link(url).filename):
        _ensure_api_response(url, session=session)

    logger.debug("Getting page %s", redact_auth_from_url(url))

    resp = session.get(
        url,
        headers={
            "Accept": ", ".join(
                [
                    "application/vnd.pypi.simple.v1+json",
                    "application/vnd.pypi.simple.v1+html; q=0.1",
                    "text/html; q=0.01",
                ]
            ),
            # We don't want to blindly returned cached data for
            # /simple/, because authors generally expecting that
            # twine upload && pip install will function, but if
            # they've done a pip install in the last ~10 minutes
            # it won't. Thus by setting this to zero we will not
            # blindly use any cached data, however the benefit of
            # using max-age=0 instead of no-cache, is that we will
            # still support conditional requests, so we will still
            # minimize traffic sent in cases where the page hasn't
            # changed at all, we will just always incur the round
            # trip for the conditional GET now instead of only
            # once per 10 minutes.
            # For more information, please see pypa/pip#5670.
            "Cache-Control": "max-age=0",
        },
    )
    raise_for_status(resp)

    # The check for archives above only works if the url ends with
    # something that looks like an archive. However that is not a
    # requirement of an url. Unless we issue a HEAD request on every
    # url we cannot know ahead of time for sure if something is a
    # Simple API response or not. However we can check after we've
    # downloaded it.
    _ensure_api_header(resp)

    logger.debug(
        "Fetched page %s as %s",
        redact_auth_from_url(url),
        resp.headers.get("Content-Type", "Unknown"),
    )

    return resp


def _get_encoding_from_headers(headers: ResponseHeaders) -> str | None:
    """Determine if we have any encoding information in our headers."""
    if headers and "Content-Type" in headers:
        m = email.message.Message()
        m["content-type"] = headers["Content-Type"]
        charset = m.get_param("charset")
        if charset:
            return str(charset)
    return None


class CacheablePageContent:
    def __init__(self, page: IndexContent) -> None:
        assert page.cache_link_parsing
        self.page = page

    def __eq__(self, other: object) -> bool:
        return isinstance(other, type(self)) and self.page.url == other.page.url

    def __hash__(self) -> int:
        return hash(self.page.url)


class ParseLinks(Protocol):
    def __call__(self, page: IndexContent) -> Iterable[Link]: ...


def with_cached_index_content(fn: ParseLinks) -> ParseLinks:
    """
    Given a function that parses an Iterable[Link] from an IndexContent, cache the
    function's result (keyed by CacheablePageContent), unless the IndexContent
    `page` has `page.cache_link_parsing == False`.
    """

    @functools.cache
    def wrapper(cacheable_page: CacheablePageContent) -> list[Link]:
        return list(fn(cacheable_page.page))

    @functools.wraps(fn)
    def wrapper_wrapper(page: IndexContent) -> list[Link]:
        if page.cache_link_parsing:
            return wrapper(CacheablePageContent(page))
        return list(fn(page))

    return wrapper_wrapper


@with_cached_index_content
def parse_links(page: IndexContent) -> Iterable[Link]:
    """
    Parse a Simple API's Index Content, and yield its anchor elements as Link objects.
    """

    content_type_l = page.content_type.lower()
    if content_type_l.startswith("application/vnd.pypi.simple.v1+json"):
        data = json.loads(page.content)
        for file in data.get("files", []):
            link = Link.from_json(file, page.url)
            if link is None:
                continue
            yield link
        return

    parser = HTMLLinkParser(page.url)
    encoding = page.encoding or "utf-8"
    parser.feed(page.content.decode(encoding))

    url = page.url
    base_url = parser.base_url or url
    for anchor in parser.anchors:
        link = Link.from_element(anchor, page_url=url, base_url=base_url)
        if link is None:
            continue
        yield link


@dataclass(frozen=True)
class IndexContent:
    """Represents one response (or page), along with its URL.

    :param encoding: the encoding to decode the given content.
    :param url: the URL from which the HTML was downloaded.
    :param cache_link_parsing: whether links parsed from this page's url
                               should be cached. PyPI index urls should
                               have this set to False, for example.
    """

    content: bytes
    content_type: str
    encoding: str | None
    url: str
    cache_link_parsing: bool = True

    def __str__(self) -> str:
        return redact_auth_from_url(self.url)


class HTMLLinkParser(HTMLParser):
    """
    HTMLParser that keeps the first base HREF and a list of all anchor
    elements' attributes.
    """

    def __init__(self, url: str) -> None:
        super().__init__(convert_charrefs=True)

        self.url: str = url
        self.base_url: str | None = None
        self.anchors: list[dict[str, str | None]] = []

    def handle_starttag(self, tag: str, attrs: list[tuple[str, str | None]]) -> None:
        if tag == "base" and self.base_url is None:
            href = self.get_href(attrs)
            if href is not None:
                self.base_url = href
        elif tag == "a":
            self.anchors.append(dict(attrs))

    def get_href(self, attrs: list[tuple[str, str | None]]) -> str | None:
        for name, value in attrs:
            if name == "href":
                return value
        return None


def _handle_get_simple_fail(
    link: Link,
    reason: str | Exception,
    meth: Callable[..., None] | None = None,
) -> None:
    if meth is None:
        meth = logger.debug
    meth("Could not fetch URL %s: %s - skipping", link, reason)


def _make_index_content(
    response: Response, cache_link_parsing: bool = True
) -> IndexContent:
    encoding = _get_encoding_from_headers(response.headers)
    return IndexContent(
        response.content,
        response.headers["Content-Type"],
        encoding=encoding,
        url=response.url,
        cache_link_parsing=cache_link_parsing,
    )


def _get_index_content(link: Link, *, session: PipSession) -> IndexContent | None:
    url = link.url.split("#", 1)[0]

    # Check for VCS schemes that do not support lookup as web pages.
    vcs_scheme = _match_vcs_scheme(url)
    if vcs_scheme:
        logger.warning(
            "Cannot look at %s URL %s because it does not support lookup as web pages.",
            vcs_scheme,
            link,
        )
        return None

    # Tack index.html onto file:// URLs that point to directories
    scheme, _, path, _, _, _ = urllib.parse.urlparse(url)
    if scheme == "file" and os.path.isdir(urllib.request.url2pathname(path)):
        # add trailing slash if not present so urljoin doesn't trim
        # final segment
        if not url.endswith("/"):
            url += "/"
        # TODO: In the future, it would be nice if pip supported PEP 691
        #       style responses in the file:// URLs, however there's no
        #       standard file extension for application/vnd.pypi.simple.v1+json
        #       so we'll need to come up with something on our own.
        url = urllib.parse.urljoin(url, "index.html")
        logger.debug(" file: URL is directory, getting %s", url)

    try:
        resp = _get_simple_response(url, session=session)
    except _NotHTTP:
        logger.warning(
            "Skipping page %s because it looks like an archive, and cannot "
            "be checked by a HTTP HEAD request.",
            link,
        )
    except _NotAPIContent as exc:
        logger.warning(
            "Skipping page %s because the %s request got Content-Type: %s. "
            "The only supported Content-Types are application/vnd.pypi.simple.v1+json, "
            "application/vnd.pypi.simple.v1+html, and text/html",
            link,
            exc.request_desc,
            exc.content_type,
        )
    except NetworkConnectionError as exc:
        _handle_get_simple_fail(link, exc)
    except RetryError as exc:
        _handle_get_simple_fail(link, exc)
    except SSLError as exc:
        reason = "There was a problem confirming the ssl certificate: "
        reason += str(exc)
        _handle_get_simple_fail(link, reason, meth=logger.info)
    except requests.ConnectionError as exc:
        _handle_get_simple_fail(link, f"connection error: {exc}")
    except requests.Timeout:
        _handle_get_simple_fail(link, "timed out")
    else:
        return _make_index_content(resp, cache_link_parsing=link.cache_link_parsing)
    return None


class CollectedSources(NamedTuple):
    find_links: Sequence[LinkSource | None]
    index_urls: Sequence[LinkSource | None]


<<<<<<< HEAD
def group_locations(locations, expand_dir=False):
    # type: (Sequence[str], bool) -> Tuple[List[str], List[str]]
    """
    Divide a list of locations into two groups: "files" (archives) and "urls."

    :return: A pair of lists (files, urls).
    """
    files = []
    urls = []

    # puts the url for the given file path into the appropriate list
    def sort_path(path):
        # type: (str) -> None
        url = path_to_url(path)
        if mimetypes.guess_type(url, strict=False)[0] == 'text/html':
            urls.append(url)
        else:
            files.append(url)

    for url in locations:

        is_local_path = os.path.exists(url)
        is_file_url = url.startswith('file:')

        if is_local_path or is_file_url:
            if is_local_path:
                path = url
            else:
                path = url_to_path(url)
            if os.path.isdir(path):
                # Chaquopy: added `or is_local_path` to allow a local directory to be
                # passed as an index URL without using file: syntax, as we recommend in
                # the FAQ and the build-wheel documentation. It's not clear why upstream
                # pip ignores such an option (https://github.com/pypa/pip/issues/5846).
                if expand_dir or is_local_path:
                    path = os.path.realpath(path)
                    for item in os.listdir(path):
                        sort_path(os.path.join(path, item))
                elif is_file_url:
                    urls.append(url)
                else:
                    logger.warning(
                        "Path '{0}' is ignored: "
                        "it is a directory.".format(path),
                    )
            elif os.path.isfile(path):
                sort_path(path)
            else:
                logger.warning(
                    "Url '%s' is ignored: it is neither a file "
                    "nor a directory.", url,
                )
        elif is_url(url):
            # Only add url with clear scheme
            urls.append(url)
        else:
            logger.warning(
                "Url '%s' is ignored. It is either a non-existing "
                "path or lacks a specific scheme.", url,
            )

    return files, urls


class CollectedLinks(object):

    """
    Encapsulates the return value of a call to LinkCollector.collect_links().

    The return value includes both URLs to project pages containing package
    links, as well as individual package Link objects collected from other
    sources.

    This info is stored separately as:

    (1) links from the configured file locations,
    (2) links from the configured find_links, and
    (3) urls to HTML project pages, as described by the PEP 503 simple
        repository API.
    """

    def __init__(
        self,
        files,         # type: List[Link]
        find_links,    # type: List[Link]
        project_urls,  # type: List[Link]
    ):
        # type: (...) -> None
        """
        :param files: Links from file locations.
        :param find_links: Links from find_links.
        :param project_urls: URLs to HTML project pages, as described by
            the PEP 503 simple repository API.
        """
        self.files = files
        self.find_links = find_links
        self.project_urls = project_urls


class LinkCollector(object):

=======
class LinkCollector:
>>>>>>> 62aaefcd
    """
    Responsible for collecting Link objects from all configured locations,
    making network requests as needed.

    The class's main method is its collect_sources() method.
    """

    def __init__(
        self,
        session: PipSession,
        search_scope: SearchScope,
    ) -> None:
        self.search_scope = search_scope
        self.session = session

    @classmethod
    def create(
        cls,
        session: PipSession,
        options: Values,
        suppress_no_index: bool = False,
    ) -> LinkCollector:
        """
        :param session: The Session to use to make requests.
        :param suppress_no_index: Whether to ignore the --no-index option
            when constructing the SearchScope object.
        """
        index_urls = [options.index_url] + options.extra_index_urls
        if options.no_index and not suppress_no_index:
            logger.debug(
                "Ignoring indexes: %s",
                ",".join(redact_auth_from_url(url) for url in index_urls),
            )
            index_urls = []

        # Make sure find_links is a list before passing to create().
        find_links = options.find_links or []

        search_scope = SearchScope.create(
            find_links=find_links,
            index_urls=index_urls,
            no_index=options.no_index,
        )
        link_collector = LinkCollector(
            session=session,
            search_scope=search_scope,
        )
        return link_collector

    @property
    def find_links(self) -> list[str]:
        return self.search_scope.find_links

    def fetch_response(self, location: Link) -> IndexContent | None:
        """
        Fetch an HTML page containing package links.
        """
        return _get_index_content(location, session=self.session)

    def collect_sources(
        self,
        project_name: str,
        candidates_from_page: CandidatesFromPage,
    ) -> CollectedSources:
        # The OrderedDict calls deduplicate sources by URL.
        index_url_sources = collections.OrderedDict(
            build_source(
                loc,
                candidates_from_page=candidates_from_page,
                page_validator=self.session.is_secure_origin,
                expand_dir=False,
                cache_link_parsing=False,
                project_name=project_name,
            )
            for loc in self.search_scope.get_index_urls_locations(project_name)
        ).values()
        find_links_sources = collections.OrderedDict(
            build_source(
                loc,
                candidates_from_page=candidates_from_page,
                page_validator=self.session.is_secure_origin,
                expand_dir=True,
                cache_link_parsing=True,
                project_name=project_name,
            )
            for loc in self.find_links
        ).values()

        if logger.isEnabledFor(logging.DEBUG):
            lines = [
                f"* {s.link}"
                for s in itertools.chain(find_links_sources, index_url_sources)
                if s is not None and s.link is not None
            ]
            lines = [
                f"{len(lines)} location(s) to search "
                f"for versions of {project_name}:"
            ] + lines
            logger.debug("\n".join(lines))

        return CollectedSources(
            find_links=list(find_links_sources),
            index_urls=list(index_url_sources),
        )<|MERGE_RESOLUTION|>--- conflicted
+++ resolved
@@ -382,111 +382,7 @@
     index_urls: Sequence[LinkSource | None]
 
 
-<<<<<<< HEAD
-def group_locations(locations, expand_dir=False):
-    # type: (Sequence[str], bool) -> Tuple[List[str], List[str]]
-    """
-    Divide a list of locations into two groups: "files" (archives) and "urls."
-
-    :return: A pair of lists (files, urls).
-    """
-    files = []
-    urls = []
-
-    # puts the url for the given file path into the appropriate list
-    def sort_path(path):
-        # type: (str) -> None
-        url = path_to_url(path)
-        if mimetypes.guess_type(url, strict=False)[0] == 'text/html':
-            urls.append(url)
-        else:
-            files.append(url)
-
-    for url in locations:
-
-        is_local_path = os.path.exists(url)
-        is_file_url = url.startswith('file:')
-
-        if is_local_path or is_file_url:
-            if is_local_path:
-                path = url
-            else:
-                path = url_to_path(url)
-            if os.path.isdir(path):
-                # Chaquopy: added `or is_local_path` to allow a local directory to be
-                # passed as an index URL without using file: syntax, as we recommend in
-                # the FAQ and the build-wheel documentation. It's not clear why upstream
-                # pip ignores such an option (https://github.com/pypa/pip/issues/5846).
-                if expand_dir or is_local_path:
-                    path = os.path.realpath(path)
-                    for item in os.listdir(path):
-                        sort_path(os.path.join(path, item))
-                elif is_file_url:
-                    urls.append(url)
-                else:
-                    logger.warning(
-                        "Path '{0}' is ignored: "
-                        "it is a directory.".format(path),
-                    )
-            elif os.path.isfile(path):
-                sort_path(path)
-            else:
-                logger.warning(
-                    "Url '%s' is ignored: it is neither a file "
-                    "nor a directory.", url,
-                )
-        elif is_url(url):
-            # Only add url with clear scheme
-            urls.append(url)
-        else:
-            logger.warning(
-                "Url '%s' is ignored. It is either a non-existing "
-                "path or lacks a specific scheme.", url,
-            )
-
-    return files, urls
-
-
-class CollectedLinks(object):
-
-    """
-    Encapsulates the return value of a call to LinkCollector.collect_links().
-
-    The return value includes both URLs to project pages containing package
-    links, as well as individual package Link objects collected from other
-    sources.
-
-    This info is stored separately as:
-
-    (1) links from the configured file locations,
-    (2) links from the configured find_links, and
-    (3) urls to HTML project pages, as described by the PEP 503 simple
-        repository API.
-    """
-
-    def __init__(
-        self,
-        files,         # type: List[Link]
-        find_links,    # type: List[Link]
-        project_urls,  # type: List[Link]
-    ):
-        # type: (...) -> None
-        """
-        :param files: Links from file locations.
-        :param find_links: Links from find_links.
-        :param project_urls: URLs to HTML project pages, as described by
-            the PEP 503 simple repository API.
-        """
-        self.files = files
-        self.find_links = find_links
-        self.project_urls = project_urls
-
-
-class LinkCollector(object):
-
-=======
 class LinkCollector:
->>>>>>> 62aaefcd
     """
     Responsible for collecting Link objects from all configured locations,
     making network requests as needed.
