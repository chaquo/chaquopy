"""Validation of dependencies of packages
"""

import logging
from collections import namedtuple

from pip._vendor.packaging.utils import canonicalize_name
from pip._vendor.pkg_resources import RequirementParseError

from pip._internal.distributions import (
    make_distribution_for_install_requirement,
)
from pip._internal.utils.misc import get_installed_distributions
from pip._internal.utils.typing import MYPY_CHECK_RUNNING

logger = logging.getLogger(__name__)

if MYPY_CHECK_RUNNING:
    from pip._internal.req.req_install import InstallRequirement
    from typing import (
        Any, Callable, Dict, Optional, Set, Tuple, List
    )

    # Shorthands
    PackageSet = Dict[str, 'PackageDetails']
    Missing = Tuple[str, Any]
    Conflicting = Tuple[str, str, Any]

    MissingDict = Dict[str, List[Missing]]
    ConflictingDict = Dict[str, List[Conflicting]]
    CheckResult = Tuple[MissingDict, ConflictingDict]

PackageDetails = namedtuple('PackageDetails', ['version', 'requires'])


def create_package_set_from_installed(**kwargs):
    # type: (**Any) -> Tuple[PackageSet, bool]
    """Converts a list of distributions into a PackageSet.
    """
    # Default to using all packages installed on the system
    if kwargs == {}:
        kwargs = {"local_only": False, "skip": ()}

    package_set = {}
    problems = False
    for dist in get_installed_distributions(**kwargs):
        name = canonicalize_name(dist.project_name)
        try:
            package_set[name] = PackageDetails(dist.version, dist.requires())
        except RequirementParseError as e:
            # Don't crash on broken metadata
            logging.warning("Error parsing requirements for %s: %s", name, e)
            problems = True
    return package_set, problems


def check_package_set(package_set, should_ignore=None):
    # type: (PackageSet, Optional[Callable[[str], bool]]) -> CheckResult
    """Check if a package set is consistent

    If should_ignore is passed, it should be a callable that takes a
    package name and returns a boolean.
    """
    if should_ignore is None:
        def should_ignore(name):
            return False

    missing = dict()
    conflicting = dict()

    for package_name in package_set:
        # Info about dependencies of package_name
        missing_deps = set()  # type: Set[Missing]
        conflicting_deps = set()  # type: Set[Conflicting]

        if should_ignore(package_name):
            continue

        for req in package_set[package_name].requires:
            name = canonicalize_name(req.project_name)  # type: str

            # Check if it's missing
            if name not in package_set:
                missed = True
                if req.marker is not None:
                    missed = req.marker.evaluate()
                if missed:
                    missing_deps.add((name, req))
                continue

            # Check if there's a conflict
            version = package_set[name].version  # type: str
            if not req.specifier.contains(version, prereleases=True):
                conflicting_deps.add((name, version, req))

        if missing_deps:
            missing[package_name] = sorted(missing_deps, key=str)
        if conflicting_deps:
            conflicting[package_name] = sorted(conflicting_deps, key=str)

    return missing, conflicting


def check_install_conflicts(to_install):
    # type: (List[InstallRequirement]) -> Tuple[PackageSet, CheckResult]
    """For checking if the dependency graph would be consistent after \
    installing given requirements
    """
    # Start from the current state
<<<<<<< HEAD
    state = {}  # Chaquopy: was `create_package_set_from_installed()`.
    _simulate_installation_of(to_install, state)
    return state, check_package_set(state)
=======
    package_set, _ = create_package_set_from_installed()
    # Install packages
    would_be_installed = _simulate_installation_of(to_install, package_set)

    # Only warn about directly-dependent packages; create a whitelist of them
    whitelist = _create_whitelist(would_be_installed, package_set)
>>>>>>> 57291dcc

    return (
        package_set,
        check_package_set(
            package_set, should_ignore=lambda name: name not in whitelist
        )
    )


def _simulate_installation_of(to_install, package_set):
    # type: (List[InstallRequirement], PackageSet) -> Set[str]
    """Computes the version of packages after installing to_install.
    """

    # Keep track of packages that were installed
    installed = set()

    # Modify it as installing requirement_set would (assuming no errors)
    for inst_req in to_install:
        abstract_dist = make_distribution_for_install_requirement(inst_req)
        dist = abstract_dist.get_pkg_resources_distribution()

        name = canonicalize_name(dist.key)
        package_set[name] = PackageDetails(dist.version, dist.requires())

        installed.add(name)

    return installed


def _create_whitelist(would_be_installed, package_set):
    # type: (Set[str], PackageSet) -> Set[str]
    packages_affected = set(would_be_installed)

    for package_name in package_set:
        if package_name in packages_affected:
            continue

        for req in package_set[package_name].requires:
            if canonicalize_name(req.name) in packages_affected:
                packages_affected.add(package_name)
                break

    return packages_affected<|MERGE_RESOLUTION|>--- conflicted
+++ resolved
@@ -107,18 +107,12 @@
     installing given requirements
     """
     # Start from the current state
-<<<<<<< HEAD
-    state = {}  # Chaquopy: was `create_package_set_from_installed()`.
-    _simulate_installation_of(to_install, state)
-    return state, check_package_set(state)
-=======
-    package_set, _ = create_package_set_from_installed()
+    package_set, _ = {}, False  # Chaquopy: was create_package_set_from_installed()
     # Install packages
     would_be_installed = _simulate_installation_of(to_install, package_set)
 
     # Only warn about directly-dependent packages; create a whitelist of them
     whitelist = _create_whitelist(would_be_installed, package_set)
->>>>>>> 57291dcc
 
     return (
         package_set,
