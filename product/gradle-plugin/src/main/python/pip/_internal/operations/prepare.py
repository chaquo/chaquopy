"""Prepares a distribution for installation
"""

# The following comment should be removed at some point in the future.
# mypy: strict-optional=False

import logging
import mimetypes
import os
import shutil

from pip._vendor import requests
from pip._vendor.six import PY2

from pip._internal.distributions import (
    make_distribution_for_install_requirement,
)
from pip._internal.distributions.installed import InstalledDistribution
from pip._internal.exceptions import (
    DirectoryUrlHashUnsupported,
    HashMismatch,
    HashUnpinned,
    InstallationError,
    PreviousBuildDirError,
    VcsHashUnsupported,
)
from pip._internal.utils.hashes import MissingHashes
from pip._internal.utils.logging import indent_log
from pip._internal.utils.misc import display_path, hide_url
from pip._internal.utils.temp_dir import TempDirectory
from pip._internal.utils.typing import MYPY_CHECK_RUNNING
from pip._internal.utils.unpacking import unpack_file
from pip._internal.vcs import vcs

if MYPY_CHECK_RUNNING:
    from typing import (
        Callable, List, Optional, Tuple,
    )

    from mypy_extensions import TypedDict

    from pip._internal.distributions import AbstractDistribution
    from pip._internal.index.package_finder import PackageFinder
    from pip._internal.models.link import Link
    from pip._internal.network.download import Downloader
    from pip._internal.req.req_install import InstallRequirement
    from pip._internal.req.req_tracker import RequirementTracker
    from pip._internal.utils.hashes import Hashes

    if PY2:
        CopytreeKwargs = TypedDict(
            'CopytreeKwargs',
            {
                'ignore': Callable[[str, List[str]], List[str]],
                'symlinks': bool,
            },
            total=False,
        )
    else:
        CopytreeKwargs = TypedDict(
            'CopytreeKwargs',
            {
                'copy_function': Callable[[str, str], None],
                'ignore': Callable[[str, List[str]], List[str]],
                'ignore_dangling_symlinks': bool,
                'symlinks': bool,
            },
            total=False,
        )

logger = logging.getLogger(__name__)


def _get_prepared_distribution(
        req,  # type: InstallRequirement
        req_tracker,  # type: RequirementTracker
        finder,  # type: PackageFinder
        build_isolation  # type: bool
):
    # type: (...) -> AbstractDistribution
    """Prepare a distribution for installation.
    """
    abstract_dist = make_distribution_for_install_requirement(req)
    with req_tracker.track(req):
        abstract_dist.prepare_distribution_metadata(finder, build_isolation)
    return abstract_dist


def unpack_vcs_link(link, location):
    # type: (Link, str) -> None
    vcs_backend = vcs.get_backend_for_scheme(link.scheme)
    assert vcs_backend is not None
    vcs_backend.unpack(location, url=hide_url(link.url))


class File(object):
    def __init__(self, path, content_type):
        # type: (str, str) -> None
        self.path = path
        self.content_type = content_type


def get_http_url(
    link,  # type: Link
    downloader,  # type: Downloader
    download_dir=None,  # type: Optional[str]
    hashes=None,  # type: Optional[Hashes]
):
    # type: (...) -> File
    temp_dir = TempDirectory(kind="unpack", globally_managed=True)
    # If a download dir is specified, is the file already downloaded there?
    already_downloaded_path = None
    if download_dir:
        already_downloaded_path = _check_download_dir(
            link, download_dir, hashes
        )

    if already_downloaded_path:
        from_path = already_downloaded_path
        content_type = mimetypes.guess_type(from_path)[0]
    else:
        # let's download to a tmp dir
        from_path, content_type = _download_http_url(
            link, downloader, temp_dir.path, hashes
        )

    return File(from_path, content_type)


def get_file_url(
    link,  # type: Link
    download_dir=None,  # type: Optional[str]
    hashes=None  # type: Optional[Hashes]
):
    # type: (...) -> File
    """Get file and optionally check its hash.
    """
    # If a download dir is specified, is the file already there and valid?
    already_downloaded_path = None
    if download_dir:
        already_downloaded_path = _check_download_dir(
            link, download_dir, hashes
        )

    if already_downloaded_path:
        from_path = already_downloaded_path
    else:
        from_path = link.file_path

    # If --require-hashes is off, `hashes` is either empty, the
    # link's embedded hash, or MissingHashes; it is required to
    # match. If --require-hashes is on, we are satisfied by any
    # hash in `hashes` matching: a URL-based or an option-based
    # one; no internet-sourced hash will be in `hashes`.
    if hashes:
        hashes.check_against_path(from_path)

    content_type = mimetypes.guess_type(from_path)[0]

    return File(from_path, content_type)


def unpack_url(
    link,  # type: Link
    location,  # type: str
    downloader,  # type: Downloader
    download_dir=None,  # type: Optional[str]
    hashes=None,  # type: Optional[Hashes]
):
    # type: (...) -> Optional[File]
    """Unpack link into location, downloading if required.

    :param hashes: A Hashes object, one of whose embedded hashes must match,
        or HashMismatch will be raised. If the Hashes is empty, no matches are
        required, and unhashable types of requirements (like VCS ones, which
        would ordinarily raise HashUnsupported) are allowed.
    """
    # non-editable vcs urls
    if link.is_vcs:
        unpack_vcs_link(link, location)
        return None

    # If it's a url to a local directory, we build in-place.
    # There is nothing to be done here.
    if link.is_existing_dir():
        return None

    # file urls
    if link.is_file:
        file = get_file_url(link, download_dir, hashes=hashes)

    # http urls
    else:
        file = get_http_url(
            link,
            downloader,
            download_dir,
            hashes=hashes,
        )

    # unpack the archive to the build dir location. even when only downloading
    # archives, they have to be unpacked to parse dependencies
    unpack_file(file.path, location, file.content_type)

    return file


def _download_http_url(
    link,  # type: Link
    downloader,  # type: Downloader
    temp_dir,  # type: str
    hashes,  # type: Optional[Hashes]
):
    # type: (...) -> Tuple[str, str]
    """Download link url into temp_dir using provided session"""
    download = downloader(link)

    file_path = os.path.join(temp_dir, download.filename)
    with open(file_path, 'wb') as content_file:
        for chunk in download.chunks:
            content_file.write(chunk)

    if hashes:
        hashes.check_against_path(file_path)

    return file_path, download.response.headers.get('content-type', '')


def _check_download_dir(link, download_dir, hashes):
    # type: (Link, str, Optional[Hashes]) -> Optional[str]
    """ Check download_dir for previously downloaded file with correct hash
        If a correct file is found return its path else None
    """
    download_path = os.path.join(download_dir, link.filename)

    if not os.path.exists(download_path):
        return None

    # If already downloaded, does its hash match?
    logger.info('File was already downloaded %s', download_path)
    if hashes:
        try:
            hashes.check_against_path(download_path)
        except HashMismatch:
            logger.warning(
                'Previously-downloaded file %s has bad hash. '
                'Re-downloading.',
                download_path
            )
            os.unlink(download_path)
            return None
    return download_path


class RequirementPreparer(object):
    """Prepares a Requirement
    """

    def __init__(
        self,
        build_dir,  # type: str
        download_dir,  # type: Optional[str]
        src_dir,  # type: str
        wheel_download_dir,  # type: Optional[str]
        build_isolation,  # type: bool
        req_tracker,  # type: RequirementTracker
        downloader,  # type: Downloader
        finder,  # type: PackageFinder
        require_hashes,  # type: bool
        use_user_site,  # type: bool
    ):
        # type: (...) -> None
        super(RequirementPreparer, self).__init__()

        self.src_dir = src_dir
        self.build_dir = build_dir
        self.req_tracker = req_tracker
        self.downloader = downloader
        self.finder = finder

        # Where still-packed archives should be written to. If None, they are
        # not saved, and are deleted immediately after unpacking.
        self.download_dir = download_dir

        # Where still-packed .whl files should be written to. If None, they are
        # written to the download_dir parameter. Separate to download_dir to
        # permit only keeping wheel archives for pip wheel.
        self.wheel_download_dir = wheel_download_dir

        # NOTE
        # download_dir and wheel_download_dir overlap semantically and may
        # be combined if we're willing to have non-wheel archives present in
        # the wheelhouse output by 'pip wheel'.

        # Is build isolation allowed?
        self.build_isolation = build_isolation

        # Should hash-checking be required?
        self.require_hashes = require_hashes

        # Should install in user site-packages?
        self.use_user_site = use_user_site

    @property
    def _download_should_save(self):
        # type: () -> bool
        if not self.download_dir:
            return False

        if os.path.exists(self.download_dir):
            return True

        logger.critical('Could not find download directory')
        raise InstallationError(
            "Could not find or access download directory '{}'"
            .format(self.download_dir))

    def prepare_linked_requirement(
        self,
        req,  # type: InstallRequirement
    ):
        # type: (...) -> AbstractDistribution
        """Prepare a requirement that would be obtained from req.link
        """
        assert req.link
        link = req.link

        # TODO: Breakup into smaller functions
        if link.scheme == 'file':
            path = link.file_path
            logger.info('Processing %s', display_path(path))
        else:
            logger.info('Collecting %s', req.req or req)

        download_dir = self.download_dir
        if link.is_wheel and self.wheel_download_dir:
            # when doing 'pip wheel` we download wheels to a
            # dedicated dir.
            download_dir = self.wheel_download_dir

        if link.is_wheel:
            if download_dir:
                # When downloading, we only unpack wheels to get
                # metadata.
                autodelete_unpacked = True
            else:
                # When installing a wheel, we use the unpacked
                # wheel.
                autodelete_unpacked = False
        else:
            # We always delete unpacked sdists after pip runs.
            autodelete_unpacked = True

        with indent_log():
            # Since source_dir is only set for editable requirements.
            assert req.source_dir is None
            if link.is_existing_dir():
                # Build local directories in place.
                req.source_dir = link.file_path
            else:
                req.ensure_has_source_dir(self.build_dir, autodelete_unpacked)
                # If a checkout exists, it's unwise to keep going.  version
                # inconsistencies are logged later, but do not fail the
                # installation.
                # FIXME: this won't upgrade when there's an existing
                # package unpacked in `req.source_dir`
                if os.path.exists(os.path.join(req.source_dir, 'setup.py')):
                    raise PreviousBuildDirError(
                        "pip can't proceed with requirements '{}' due to a"
                        " pre-existing build directory ({}). This is "
                        "likely due to a previous installation that failed"
                        ". pip is being responsible and not assuming it "
                        "can delete this. Please delete it and try again."
                        .format(req, req.source_dir)
                    )

            # Now that we have the real link, we can tell what kind of
            # requirements we have and raise some more informative errors
            # than otherwise. (For example, we can raise VcsHashUnsupported
            # for a VCS URL rather than HashMissing.)
            if self.require_hashes:
                # We could check these first 2 conditions inside
                # unpack_url and save repetition of conditions, but then
                # we would report less-useful error messages for
                # unhashable requirements, complaining that there's no
                # hash provided.
                if link.is_vcs:
                    raise VcsHashUnsupported()
                elif link.is_existing_dir():
                    raise DirectoryUrlHashUnsupported()
                if not req.original_link and not req.is_pinned:
                    # Unpinned packages are asking for trouble when a new
                    # version is uploaded. This isn't a security check, but
                    # it saves users a surprising hash mismatch in the
                    # future.
                    #
                    # file:/// URLs aren't pinnable, so don't complain
                    # about them not being pinned.
                    raise HashUnpinned()

            hashes = req.hashes(trust_internet=not self.require_hashes)
            if self.require_hashes and not hashes:
                # Known-good hashes are missing for this requirement, so
                # shim it with a facade object that will provoke hash
                # computation and then raise a HashMissing exception
                # showing the user what the hash should be.
                hashes = MissingHashes()

            try:
                local_file = unpack_url(
                    link, req.source_dir, self.downloader, download_dir,
                    hashes=hashes,
                )
            except requests.HTTPError as exc:
                logger.critical(
                    'Could not install requirement %s because of error %s',
                    req,
                    exc,
                )
                raise InstallationError(
<<<<<<< HEAD
                    'Could not install requirement %s because of HTTP '
                    'error %s for URL %s' %
                    (req, exc, req.link)
                )
            abstract_dist = make_distribution_for_install_requirement(req)
            with self.req_tracker.track(req):
                try:
                    abstract_dist.prepare_distribution_metadata(
                        finder, self.build_isolation,
                    )
                except InstallationError:
                    abstract_dist.req.chaquopy_setup_py_failed()
=======
                    'Could not install requirement {} because of HTTP '
                    'error {} for URL {}'.format(req, exc, link)
                )

            # For use in later processing, preserve the file path on the
            # requirement.
            if local_file:
                req.local_file_path = local_file.path

            abstract_dist = _get_prepared_distribution(
                req, self.req_tracker, self.finder, self.build_isolation,
            )

            if download_dir:
                if link.is_existing_dir():
                    logger.info('Link is a directory, ignoring download_dir')
                elif local_file:
                    download_location = os.path.join(
                        download_dir, link.filename
                    )
                    if not os.path.exists(download_location):
                        shutil.copy(local_file.path, download_location)
                        logger.info(
                            'Saved %s', display_path(download_location)
                        )
>>>>>>> bee1aed9

            if self._download_should_save:
                # Make a .zip of the source_dir we already created.
                if link.is_vcs:
                    req.archive(self.download_dir)
        return abstract_dist

    def prepare_editable_requirement(
        self,
        req,  # type: InstallRequirement
    ):
        # type: (...) -> AbstractDistribution
        """Prepare an editable requirement
        """
        assert req.editable, "cannot prepare a non-editable req as editable"

        logger.info('Obtaining %s', req)

        with indent_log():
            if self.require_hashes:
                raise InstallationError(
                    'The editable requirement {} cannot be installed when '
                    'requiring hashes, because there is no single file to '
                    'hash.'.format(req)
                )
            req.ensure_has_source_dir(self.src_dir)
            req.update_editable(not self._download_should_save)

            abstract_dist = _get_prepared_distribution(
                req, self.req_tracker, self.finder, self.build_isolation,
            )

            if self._download_should_save:
                req.archive(self.download_dir)
            req.check_if_exists(self.use_user_site)

        return abstract_dist

    def prepare_installed_requirement(
        self,
        req,  # type: InstallRequirement
        skip_reason  # type: str
    ):
        # type: (...) -> AbstractDistribution
        """Prepare an already-installed requirement
        """
        assert req.satisfied_by, "req should have been satisfied but isn't"
        assert skip_reason is not None, (
            "did not get skip reason skipped but req.satisfied_by "
            "is set to {}".format(req.satisfied_by)
        )
        logger.info(
            'Requirement %s: %s (%s)',
            skip_reason, req, req.satisfied_by.version
        )
        with indent_log():
            if self.require_hashes:
                logger.debug(
                    'Since it is already installed, we are trusting this '
                    'package without checking its hash. To ensure a '
                    'completely repeatable environment, install into an '
                    'empty virtualenv.'
                )
            abstract_dist = InstalledDistribution(req)

        return abstract_dist<|MERGE_RESOLUTION|>--- conflicted
+++ resolved
@@ -82,7 +82,10 @@
     """
     abstract_dist = make_distribution_for_install_requirement(req)
     with req_tracker.track(req):
-        abstract_dist.prepare_distribution_metadata(finder, build_isolation)
+        try:
+            abstract_dist.prepare_distribution_metadata(finder, build_isolation)
+        except InstallationError:
+            abstract_dist.req.chaquopy_setup_py_failed()
     return abstract_dist
 
 
@@ -418,20 +421,6 @@
                     exc,
                 )
                 raise InstallationError(
-<<<<<<< HEAD
-                    'Could not install requirement %s because of HTTP '
-                    'error %s for URL %s' %
-                    (req, exc, req.link)
-                )
-            abstract_dist = make_distribution_for_install_requirement(req)
-            with self.req_tracker.track(req):
-                try:
-                    abstract_dist.prepare_distribution_metadata(
-                        finder, self.build_isolation,
-                    )
-                except InstallationError:
-                    abstract_dist.req.chaquopy_setup_py_failed()
-=======
                     'Could not install requirement {} because of HTTP '
                     'error {} for URL {}'.format(req, exc, link)
                 )
@@ -457,7 +446,6 @@
                         logger.info(
                             'Saved %s', display_path(download_location)
                         )
->>>>>>> bee1aed9
 
             if self._download_should_save:
                 # Make a .zip of the source_dir we already created.
