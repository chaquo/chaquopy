--- conflicted
+++ resolved
@@ -5,13 +5,9 @@
 import sys
 from collections import namedtuple
 
-<<<<<<< HEAD
 # Chaquopy: backport from https://github.com/pypa/pip/pull/10035
-from pip._vendor import tomli, six
-=======
-from pip._vendor import six, toml
+from pip._vendor import six, tomli as toml
 from pip._vendor.packaging.requirements import InvalidRequirement, Requirement
->>>>>>> bee1aed9
 
 from pip._internal.exceptions import InstallationError
 from pip._internal.utils.typing import MYPY_CHECK_RUNNING
@@ -39,10 +35,6 @@
     return path
 
 
-<<<<<<< HEAD
-# Chaquopy: backport from https://github.com/pypa/pip/pull/7394
-=======
->>>>>>> bee1aed9
 BuildSystemDetails = namedtuple('BuildSystemDetails', [
     'requires', 'backend', 'check', 'backend_path'
 ])
@@ -81,12 +73,7 @@
 
     if has_pyproject:
         with io.open(pyproject_toml, encoding="utf-8") as f:
-<<<<<<< HEAD
-            # Chaquopy: backport from https://github.com/pypa/pip/pull/10035
-            pp_toml = tomli.load(f)
-=======
             pp_toml = toml.load(f)
->>>>>>> bee1aed9
         build_system = pp_toml.get("build-system")
     else:
         build_system = None
@@ -189,14 +176,7 @@
             )
 
     backend = build_system.get("build-backend")
-<<<<<<< HEAD
-
-    # Chaquopy: backport from https://github.com/pypa/pip/pull/7394
     backend_path = build_system.get("backend-path", [])
-
-=======
-    backend_path = build_system.get("backend-path", [])
->>>>>>> bee1aed9
     check = []  # type: List[str]
     if backend is None:
         # If the user didn't specify a backend, we assume they want to use
@@ -214,8 +194,4 @@
         backend = "setuptools.build_meta:__legacy__"
         check = ["setuptools>=40.8.0", "wheel"]
 
-<<<<<<< HEAD
-    # Chaquopy: backport from https://github.com/pypa/pip/pull/7394
-=======
->>>>>>> bee1aed9
     return BuildSystemDetails(requires, backend, check, backend_path)