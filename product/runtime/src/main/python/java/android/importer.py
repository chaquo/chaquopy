import _imp
from calendar import timegm
import ctypes
from importlib import _bootstrap, _bootstrap_external, machinery, util
from inspect import getmodulename
import io
import os
from os.path import (
    basename, dirname, exists, isfile, join, normpath, realpath, relpath, split, splitext
)
from pathlib import Path
from pkgutil import get_importer
import re
from shutil import copyfileobj, rmtree
import site
import sys
from tempfile import NamedTemporaryFile
import time
from threading import RLock
import types
from zipfile import ZipFile, ZipInfo
from zipimport import zipimporter

import java.chaquopy

# elftools imports pdb, which in Python 3.14 pulls in asyncio, socket and other large
# things. Since we'll never use this feature of elftools, disable that import.
sys.modules["pdb"] = types.ModuleType("pdb")
from java._vendor.elftools.elf.elffile import ELFFile
del sys.modules["pdb"]

from com.chaquo.python.android import AndroidPlatform
from com.chaquo.python.internal import Common

if sys.version_info < (3, 11):
    from importlib.abc import Traversable
else:
    from importlib.resources.abc import Traversable


import_triggers = {}


def initialize(context, build_json, app_path):
    global nativeLibraryDir
    nativeLibraryDir = context.getApplicationInfo().nativeLibraryDir
    initialize_importlib(context, build_json, app_path)
    initialize_ctypes()
    if sys.version_info < (3, 12):
        initialize_imp()


def initialize_importlib(context, build_json, app_path):
    sys.meta_path[sys.meta_path.index(machinery.PathFinder)] = ChaquopyPathFinder

    # ZIP file extraction uses copyfileobj, whose default buffer size is 16 KB. This
    # significantly slows down ZipFile.extract with large files, because each call to
    # AssetFile.read has a relatively large overhead.
    assert len(copyfileobj.__defaults__) == 1
    copyfileobj.__defaults__ = (1024 * 1024,)

    # Use realpath to resolve any symlinks in getFilesDir(), otherwise there may be
    # confusion if user code derives a path from __file__, calls realpath on the result,
    # and then passes it back to us.
    global ASSET_PREFIX
    ASSET_PREFIX = join(realpath(context.getFilesDir().toString()),
                        Common.ASSET_DIR, "AssetFinder")

    def hook(path):
        return AssetFinder(context, build_json, path)
    sys.path_hooks.insert(0, hook)
    sys.path_hooks[sys.path_hooks.index(zipimporter)] = ChaquopyZipImporter
    sys.path_importer_cache.clear()

    finders = []
    sys.path = [p for p in sys.path if exists(p)]  # Remove nonexistent default paths
    for i, asset_name in enumerate(app_path):
        entry = join(ASSET_PREFIX, asset_name)
        sys.path.insert(i, entry)
        finder = get_importer(entry)
        finders.append(finder)
        assert isinstance(finder, AssetFinder), ("Finder for '{}' is {}"
                                                 .format(entry, type(finder).__name__))

<<<<<<< HEAD
        # Extract data files from the root directory. This includes .pth files, which will be
        # read by addsitedir below. If requested, also extract all Python packages.
        finder.extract_dir("", recursive="*" in build_json["extract_packages"])
=======
        # Extract necessary files from the root directory. This includes .pth files,
        # which will be read by addsitedir below.
        finder.extract_dir("", recursive=False)
>>>>>>> e5bb5ff4

        # Extract necessary files from top-level directories which aren't Python
        # packages or dist-info directories.
        for name in finder.listdir(""):
            if finder.isdir(name) and \
               not is_dist_info(name) and \
               not any(finder.exists(f"{name}/__init__{suffix}") for suffix in LOADERS):
                finder.extract_dir(name)

    # We do this in a separate loop because code in the .pth files may require sys.path
    # to be fully initialized. Use reverse order to initialize lower-level things first.
    for finder in reversed(finders):
        site.addsitedir(finder.extract_root)

    global spec_from_file_location_original
    spec_from_file_location_original = util.spec_from_file_location
    util.spec_from_file_location = spec_from_file_location_override


def spec_from_file_location_override(name, location=None, *args, loader=None, **kwargs):
    if location and not loader:
        head, tail = split(location)
        tail = splitext(tail)[0]
        if tail == "__init__":
            head, tail = split(head)
        finder = get_importer(head)
        if isinstance(finder, AssetFinder):
            real_name = relpath(join(head, tail), finder.extract_root).replace("/", ".")
            spec = finder.find_spec(real_name)
            if spec:
                spec.name = name
                return spec

    return spec_from_file_location_original(name, location, *args, loader=loader, **kwargs)


def is_dist_info(name):
    return bool(re.search(r"\.(dist|egg)-info$", name))


def initialize_ctypes():
    import ctypes.util
    import sysconfig

    reqs_finder = get_importer(f"{ASSET_PREFIX}/requirements")

    # The standard implementation of find_library requires external tools, so will always fail
    # on Android.
    def find_library_override(name):
        filename = "lib{}.so".format(name)

        # First look in the requirements.
        try:
            filename = reqs_finder.find_lib(filename)
        except FileNotFoundError:
            pass
        else:
            # The return value will probably be passed to CDLL_init_override below, but
            # the caller may load the library in another way (e.g. soundfile uses
            # ffi.dlopen), so make sure its dependencies are pre-loaded.
            load_needed(filename)
            return filename

        # For system libraries I can't see any easy way of finding the absolute library
        # filename, but we can at least support the case where the user passes the return value
        # of find_library to CDLL().
        try:
            ctypes.CDLL(filename)
            return filename
        except OSError:
            return None

    ctypes.util.find_library = find_library_override

    def CDLL_init_override(self, name, *args, **kwargs):
        if name:  # CDLL(None) is equivalent to dlopen(NULL).
            if "/" not in name:
                try:
                    name = reqs_finder.find_lib(name)
                except FileNotFoundError:
                    pass

            if exists(name):
                load_needed(name)

        CDLL_init_original(self, name, *args, **kwargs)

    CDLL_init_original = ctypes.CDLL.__init__
    ctypes.CDLL.__init__ = CDLL_init_override

    # The standard library initializes pythonapi to PyDLL(None), because libpython is
    # statically linked to the executable in a normal Linux environment.
    ctypes.pythonapi = ctypes.PyDLL(sysconfig.get_config_vars()["LDLIBRARY"])


def initialize_imp():
    import imp

    # The standard implementations of imp.find_module and imp.load_module do not use the PEP
    # 302 import system. They are therefore only capable of loading from directory trees and
    # built-in modules, and will ignore both sys.path_hooks and sys.meta_path. To accommodate
    # code which uses these functions, we provide these replacements.
    global find_module_original, load_module_original
    find_module_original = imp.find_module
    load_module_original = imp.load_module
    imp.find_module = find_module_override
    imp.load_module = load_module_override


def find_module_override(base_name, path=None):
    import imp

    # When calling find_module_original, we can't just replace None with sys.path, because None
    # will also search built-in modules.
    path_original = path

    if path is None:
        path = sys.path
    for entry in path:
        finder = get_importer(entry)
        if hasattr(finder, "prefix"):  # AssetFinder or zipimporter
            real_name = join(finder.prefix, base_name).replace("/", ".")
            loader = finder.find_module(real_name)
            if loader is not None:
                filename = loader.get_filename(real_name)
                if loader.is_package(real_name):
                    file = None
                    pathname = dirname(filename)
                    suffix, mode, mod_type = ("", "", imp.PKG_DIRECTORY)
                else:
                    for suffix, mode, mod_type in imp.get_suffixes():
                        if filename.endswith(suffix):
                            break
                    else:
                        raise ValueError("Couldn't determine type of module '{}' from '{}'"
                                         .format(real_name, filename))

                    # SWIG-generated code such as
                    # tensorflow_core/python/pywrap_tensorflow_internal.py requires the file
                    # object to be not None, so we'll return an object of the correct type.
                    # However, we won't bother to supply the data, because the file may be as
                    # large as 200 MB in the case of tensorflow, which would reduce performance
                    # unnecessarily and maybe even exhaust the device's memory.
                    file = io.BytesIO() if mode == "rb" else io.StringIO()
                    pathname = filename

                if mod_type == imp.C_EXTENSION:
                    # torchvision/extension.py uses imp.find_module to find a non-Python .so
                    # file, which it then loads using CDLL. So we need to extract the file now.
                    finder.extract_if_changed(finder.zip_path(pathname))

                return (file, pathname, (suffix, mode, mod_type))

    return find_module_original(base_name, path_original)


def load_module_override(load_name, file, pathname, description):
    if pathname is not None:
        finder = get_importer(dirname(pathname))
        if hasattr(finder, "prefix"):  # AssetFinder or zipimporter
            entry, base_name = split(pathname)
            real_name = join(finder.prefix, re.sub(r"\..*", "", base_name)).replace(
                "/", "."
            )
            if isinstance(finder, AssetFinder):
                spec = finder.find_spec(real_name)
                spec.name = load_name
                return _bootstrap._load(spec)
            elif real_name == load_name:
                return finder.find_module(real_name).load_module(real_name)
            else:
                raise ImportError(
                    "{} does not support loading module '{}' under a different name '{}'"
                    .format(type(finder).__name__, real_name, load_name))

    return load_module_original(load_name, file, pathname, description)


# Because so much code requires pkg_resources without declaring setuptools as a dependency, we
# include it in the bootstrap ZIP. We don't include the rest of setuptools, because it's much
# larger and much less likely to be useful. If the user installs setuptools via pip, then that
# copy of pkg_resources will take priority because the requirements ZIP is earlier on sys.path.
#
# pkg_resources is quite large, so this function shouldn't be called until the app needs it.
def initialize_pkg_resources():
    import pkg_resources

    def distribution_finder(finder, entry, only):
        for name in finder.listdir(""):
            if is_dist_info(name):
                yield pkg_resources.Distribution.from_location(entry, name)

    pkg_resources.register_finder(AssetFinder, distribution_finder)
    pkg_resources.working_set = pkg_resources.WorkingSet()

    class AssetProvider(pkg_resources.NullProvider):
        def __init__(self, module):
            super().__init__(module)
            self.finder = self.loader.finder

        # pkg_resources has a mechanism for extracting resources to temporary files, but
        # we don't currently support it. So this will only work for files which are
        # already extracted.
        def get_resource_filename(self, manager, resource_name):
            path = self._fn(self.module_path, resource_name)
            if not self._has(path):
                raise FileNotFoundError(path)
            return path

        def _has(self, path):
            return self.finder.exists(self.finder.zip_path(path))

        def _isdir(self, path):
            return self.finder.isdir(self.finder.zip_path(path))

        def _listdir(self, path):
            return self.finder.listdir(self.finder.zip_path(path))

    pkg_resources.register_loader_type(AssetLoader, AssetProvider)


# Patch old versions of zipimporter to provide the new loader API, which is required by
# dateparser (https://stackoverflow.com/q/63574951). Once our minimum Python version is
# 3.10 or higher, this should be removed.
for name in ["create_module", "exec_module"]:
    if not hasattr(zipimporter, name):
        setattr(zipimporter, name, getattr(_bootstrap_external._LoaderBasics, name))

# For consistency with modules which have already been imported by the default zipimporter, we
# retain the following default behaviours:
#   * __file__ will end with ".pyc", not ".py"
#   * co_filename will be taken from the .pycs in the ZIP, which means it'll start with
#    "stdlib/" or "bootstrap/".
class ChaquopyZipImporter(zipimporter):

    def exec_module(self, mod):
        super().exec_module(mod)
        exec_module_trigger(mod)

    def __repr__(self):
        return f'<{type(self).__name__} object "{join(self.archive, self.prefix)}">'


# importlib.metadata is still being actively developed, so instead of depending on any internal
# APIs, provide a self-contained implementation.
class ChaquopyPathFinder(machinery.PathFinder):
    @classmethod
    def find_distributions(cls, context=None):
        # importlib.metadata and its dependencies are quite large, and it won't be used in
        # most apps, so don't import it until it's needed.
        from importlib import metadata

        if context is None:
            context = metadata.DistributionFinder.Context()
        name = (".*" if context.name is None
                # See normalize_name_wheel in build-wheel.py.
                else re.sub(r"[^A-Za-z0-9.]+", '_', context.name))
        pattern = fr"^{name}(-.*)?\.(dist|egg)-info$"

        for entry in context.path:
            path_cls = AssetPath if entry.startswith(ASSET_PREFIX + "/") else Path
            entry_path = path_cls(entry)
            try:
                if entry_path.is_dir():
                    for sub_path in entry_path.iterdir():
                        if re.search(pattern, sub_path.name, re.IGNORECASE):
                            yield metadata.PathDistribution(sub_path)
            except PermissionError:
                pass  # Inaccessible path entries should be ignored.


# This does not inherit from PosixPath, because that would cause
# importlib.resources.as_file to return it unchanged, rather than creating a temporary
# file as it should.
class AssetPath(Traversable):
    def __init__(self, path):
        root_dir = path
        while dirname(root_dir) != ASSET_PREFIX:
            root_dir = dirname(root_dir)
            assert root_dir, path
        self.finder = get_importer(root_dir)
        self.zip_path = self.finder.zip_path(path)

    def __str__(self):
        return join(self.finder.extract_root, self.zip_path)

    def __repr__(self):
        return f"{type(self).__name__}({str(self)!r})"

    def __eq__(self, other):
        return (type(self) is type(other)) and (str(self) == str(other))

    def __hash(self):
        return hash(str(self))

    @property
    def name(self):
        return basename(str(self))

    def exists(self):
        return self.finder.exists(self.zip_path)

    def is_dir(self):
        return self.finder.isdir(self.zip_path)

    def is_file(self):
        return self.exists() and not self.is_dir()

    def iterdir(self):
        for name in self.finder.listdir(self.zip_path):
            yield self.joinpath(name)

    def joinpath(self, *segments):
        child_path = join(str(self), *segments)
        if isfile(child_path):
            return Path(child_path)  # For data files created by extract_dir.
        else:
            return type(self)(child_path)

    # `buffering` has no effect because the whole file is read immediately.
    def open(self, mode="r", buffering=-1, encoding=None, errors=None, newline=None):
        if "r" in mode:
            bio = io.BytesIO(self.finder.get_data(self.zip_path))
            if mode == "r":
                return io.TextIOWrapper(bio, encoding, errors, newline)
            elif sorted(mode) == ["b", "r"]:
                return bio
        raise ValueError(f"unsupported mode: {mode!r}")

    # Traversable.read_text doesn't accept `errors`, which breaks the old importlib API
    # (https://github.com/python/cpython/issues/127012).
    def read_text(self, encoding=None, errors=None, newline=None):
        with self.open("r", -1, encoding, errors, newline) as strm:
            return strm.read()


class AssetFinder:
    def __init__(self, context, build_json, path):
        if not path.startswith(ASSET_PREFIX + "/"):
            raise ImportError(f"not an asset path: '{path}'")
        self.context = context  # Also used in tests.
        self.path = path

        parent_path = dirname(path)
        if parent_path == ASSET_PREFIX:  # Root finder
            self.extract_root = path
            self.prefix = ""
            sp = context.getSharedPreferences(Common.ASSET_DIR, context.MODE_PRIVATE)
            assets_json = build_json["assets"]
            self.extract_packages = build_json["extract_packages"]

            # To allow modules in both requirements ZIPs to access data files from the other
            # ZIP, we extract both ZIPs to the same directory, and make both ZIPs generate
            # modules whose __file__ and __path__ point to that directory. This is most easily
            # done by accessing both ZIPs through the same finder.
            self.zip_files = []
            for abi in [None, Common.ABI_COMMON, AndroidPlatform.ABI]:
                asset_name = Common.assetZip(basename(self.extract_root), abi)
                try:
                    self.zip_files.append(
                        AssetZipFile(self.context, join(Common.ASSET_DIR, asset_name)))
                except FileNotFoundError:
                    continue

                # See also similar code in AndroidPlatform.java.
                sp_key = "asset." + asset_name
                new_hash = assets_json[asset_name]
                if sp.getString(sp_key, "") != new_hash:
                    if exists(self.extract_root):
                        rmtree(self.extract_root)
                    sp.edit().putString(sp_key, new_hash).apply()

            if not self.zip_files:
                raise FileNotFoundError(path)

            # Affects site.addsitedir which is called above (see site._init_pathinfo).
            os.makedirs(self.extract_root, exist_ok=True)
        else:
            parent = get_importer(parent_path)
            self.extract_root = parent.extract_root
            self.prefix = relpath(path, self.extract_root)
            self.zip_files = parent.zip_files
            self.extract_packages = parent.extract_packages

    def __repr__(self):
        return f"{type(self).__name__}({self.path!r})"

    def find_spec(self, mod_name, target=None):
        spec = None
        loader = self.find_module(mod_name)
        if loader:
            spec = util.spec_from_loader(mod_name, loader)
        else:
            dir_path = join(self.prefix, mod_name.rpartition(".")[2])
            if self.isdir(dir_path):
                # Possible namespace package.
                spec = machinery.ModuleSpec(mod_name, None)
                spec.submodule_search_locations = [join(self.extract_root, dir_path)]
        return spec

    def find_module(self, mod_name):
        # Ignore all but the last word of the name (see FileFinder.find_spec).
        prefix = join(self.prefix, mod_name.rpartition(".")[2])
        # Packages take priority over modules (see FileFinder.find_spec).
        for infix in ["/__init__", ""]:
            for zf in self.zip_files:
                for suffix, loader_cls in LOADERS.items():
                    try:
                        zip_info = zf.getinfo(prefix + infix + suffix)
                    except KeyError:
                        continue
                    if (infix == "/__init__") and ("." not in mod_name):
                        # This is a top-level package: extract all data files within it.
                        self.extract_dir(prefix)
                    return loader_cls(self, mod_name, zip_info)
        return None

    # Called by pkgutil.iter_modules.
    def iter_modules(self, prefix=""):
        try:
            filenames = self.listdir(self.prefix)
        except OSError:
            # ignore unreadable directories like import does
            filenames = []

        for filename in filenames:
            zip_path = join(self.prefix, filename)
            if self.isdir(zip_path):
                for sub_filename in self.listdir(zip_path):
                    if getmodulename(sub_filename) == "__init__":
                        yield prefix + filename, True
                        break
            else:
                mod_base_name = getmodulename(filename)
                if mod_base_name and (mod_base_name != "__init__"):
                    yield prefix + mod_base_name, False

    def find_lib(self, filename):
        zip_path = f"chaquopy/lib/{filename}"
        if self.exists(zip_path):
            return join(self.extract_root, zip_path)
        else:
            raise FileNotFoundError(zip_path)

    def extract_dir(self, zip_dir, recursive=True):
        dotted_dir = zip_dir.replace("/", ".")
        extract_package = any(
            ep in (dotted_dir, "*") or dotted_dir.startswith(ep + ".")
            for ep in self.extract_packages
        )

        for filename in self.listdir(zip_dir):
            zip_path = join(zip_dir, filename)
            if self.isdir(zip_path):
                if recursive:
                    self.extract_dir(zip_path)
            # For performance, we don't extract any Python modules unless their
            # containing package is listed in extract_packages.
            elif extract_package or not filename.endswith(PYTHON_SUFFIXES):
                self.extract_if_changed(zip_path)

    def extract_if_changed(self, zip_path):
        # Unlike AssetZipFile.extract_if_changed, this method may search multiple ZIP files, so
        # it can't take a ZipInfo argument.
        assert isinstance(zip_path, str)

        for zf in self.zip_files:
            try:
                return zf.extract_if_changed(zip_path, self.extract_root)
            except KeyError:
                pass
        raise FileNotFoundError(zip_path)

    def exists(self, zip_path):
        return any(zf.exists(zip_path) for zf in self.zip_files)

    def isdir(self, zip_path):
        return any(zf.isdir(zip_path) for zf in self.zip_files)

    def listdir(self, zip_path):
        result = [name for zf in self.zip_files if zf.isdir(zip_path)
                  for name in zf.listdir(zip_path)]
        if not result and not self.isdir(zip_path):
            raise (NotADirectoryError if self.exists(zip_path) else FileNotFoundError)(zip_path)
        return result

    def get_data(self, zip_path):
        for zf in self.zip_files:
            if zf.isdir(zip_path):
                raise IsADirectoryError(zip_path)
            try:
                return zf.read(zip_path)
            except KeyError:
                pass
        raise FileNotFoundError(zip_path)

    def zip_path(self, path):
        # If `path` is absolute then `join` will return it unchanged.
        path = join(self.extract_root, path)
        if path == self.extract_root:
            return ""
        if not path.startswith(self.extract_root + "/"):
            raise ValueError(f"{self} can't access '{path}'")
        return path[len(self.extract_root) + 1:]


# To create a concrete loader class, inherit this class followed by a FileLoader
# subclass, in that order.
class AssetLoader:
    def __init__(self, finder, fullname, zip_info):
        self.finder = finder
        self.zip_info = zip_info
        super().__init__(fullname, join(finder.extract_root, zip_info.filename))

    def __repr__(self):
        return f"{type(self).__name__}({self.name!r}, {self.path!r})"

    # Override to disable the fullname check. This is only necessary for module renaming
    # via `imp`, so it can be removed one our minimum version is Python 3.12.
    def get_filename(self, fullname):
        return self.path

    def get_data(self, path):
        if exists(path):
            # For __pycache__ directories created by SourceAssetLoader, and data files created
            # by extract_dir.
            with open(path, "rb") as f:
                return f.read()
        return self.finder.get_data(self.finder.zip_path(path))

    def exec_module(self, mod):
        super().exec_module(mod)
        exec_module_trigger(mod)

    # The importlib.resources.abc documentation says "If the module specified by
    # fullname is not a package, this method should return None", but that's no longer
    # true as of Python 3.12, because importlib.resources.files can accept a module as
    # well as a package.
    def get_resource_reader(self, fullname):
        assert fullname == self.name, (fullname, self.name)
        return AssetResourceReader(self.finder, dirname(self.path))


class AssetResourceReader:
    def __init__(self, finder, path):
        assert finder.isdir(finder.zip_path(path)), path
        self.asset_path = AssetPath(path)

    def __repr__(self):
        return f"<{type(self).__name__} {str(self.asset_path)!r}>"

    # Implementation of importlib.resources.abc.TraversableResources
    def files(self):
        return self.asset_path

    # The remaining methods are an implementation of
    # importlib.resources.abc.ResourceReader. In Python 3.11, the old
    # importlib.resources API is entirely implemented in terms of the new API, so once
    # that's our minimum version, we can remove these methods and inherit them from
    # TraversableResources instead.

    def open_resource(self, resource):
        return self.files().joinpath(resource).open('rb')

    def resource_path(self, resource):
        path = self.files().joinpath(resource)
        if isinstance(path, Path):
            return path  # For data files created by extract_dir.
        else:
            # importlib.resources.path will call open_resource and create a temporary file.
            raise FileNotFoundError()

    # The documentation says this should raise FileNotFoundError if the name doesn't
    # exist, but that would cause inconsistent behavior of the public is_resource
    # function, which forwards directly to this method before Python 3.11, but uses
    # files().iterdir() after Python 3.11.
    def is_resource(self, name):
        return self.files().joinpath(name).is_file()

    def contents(self):
        return (item.name for item in self.files().iterdir())


def add_import_trigger(name, trigger):
    """Register a callable to be called immediately after the module of the given name
    is imported. If the module has already been imported, the trigger is called
    immediately."""

    if name in sys.modules:
        trigger()
    else:
        import_triggers[name] = trigger


def exec_module_trigger(mod):
    name = mod.__name__
    if name == "pkg_resources":
        initialize_pkg_resources()
    elif name == "numpy":
        java.chaquopy.numpy = mod  # See conversion.pxi.
    else:
        trigger = import_triggers.pop(name, None)
        if trigger:
            trigger()


# The SourceFileLoader base class will automatically create and use _pycache__ directories.
class SourceAssetLoader(AssetLoader, machinery.SourceFileLoader):
    def path_stats(self, path):
        return {"mtime": timegm(self.zip_info.date_time),
                "size": self.zip_info.file_size}


# In case user code depends on the original source filename, we make sure it's used in
# __file__ and in tracebacks.
class SourcelessAssetLoader(AssetLoader, machinery.SourcelessFileLoader):
    def exec_module(self, mod):
        assert self.path.endswith(".pyc"), self.path
        mod.__file__ = self.path[:-1]
        return super().exec_module(mod)

    def get_code(self, fullname):
        code = super().get_code(fullname)
        _imp._fix_co_filename(code, self.path[:-1])
        return code


class ExtensionAssetLoader(AssetLoader, machinery.ExtensionFileLoader):
    def create_module(self, spec):
        self.finder.extract_if_changed(self.finder.zip_path(self.path))
        load_needed(self.path)
        return super().create_module(spec)


needed_lock = RLock()
needed_loaded = {}

# Load any libraries in chaquopy/lib which are needed by the .so file at the given path.
#
# RTLD_GLOBAL and RTLD_LOCAL behave a bit differently on Android compared to Linux:
#
# * Regardless of the mode, dlopening a library is sufficient to make it available to
#   other libraries which use its SONAME in a DT_NEEDED entry.
#
# * Regardless of the mode, the library's symbols are NOT implicitly available to other
#   libraries which don't list it in DT_NEEDED. But this may change in the future, so
#   it's safer for us to use the default of RTLD_LOCAL, which should avoid conflicts
#   between multiple libraries defining the same symbol.
#
# * RTLD_GLOBAL makes the library's symbols available to explicit searches of other
#   libraries using dlsym, but that probably isn't relevant to us.
#
# Sources:
# * https://github.com/android/ndk/issues/1244#issuecomment-620310397
# * https://android.googlesource.com/platform/bionic/+/master/android-changes-for-ndk-developers.md
def load_needed(path):
    with needed_lock:
        for soname in get_needed(path):
            if soname not in needed_loaded:
                try:
                    # Whether the library is closed when the CDLL object is garbage
                    # collected is not documented, so keep a reference for safety.
                    #
                    # CDLL will recursively call load_needed if necessary.
                    needed_loaded[soname] = ctypes.CDLL(soname)
                except OSError:
                    # It's not in chaquopy/lib, but maybe it can be found in some other
                    # way, such as DT_RUNPATH. If it's truly missing, we'll get an
                    # exception when we load the file that needs it.
                    needed_loaded[soname] = None


def get_needed(path):
    with open(path, "rb") as file:
        ef = ELFFile(file)
        dynamic = ef.get_section_by_name(".dynamic")
        if dynamic:
            return [tag.needed for tag in dynamic.iter_tags()
                    if tag.entry.d_tag == "DT_NEEDED"]
        else:
            return []


# Suffixes are in order of preference.
LOADERS = {
    # .so files should come first, to match the standard finder. For example, pyzmq
    # 27.1.0 depends on this (see zmq/backend/cython/_zmq.py).
    **{suffix: ExtensionAssetLoader for suffix in _imp.extension_suffixes()},

    # .pyc should be preferred over .py, because it'll load faster.
    ".pyc": SourcelessAssetLoader,
    ".py": SourceAssetLoader,
}

# If a filename ends with .so, without any .cpython or .abi3 marker, then we can't
# distinguish it from a non-Python library, so we must eagerly extract it.
PYTHON_SUFFIXES = tuple(
    suffix for suffix in LOADERS if suffix != ".so"
)


class AssetZipFile(ZipFile):
    def __init__(self, context, path, *args, **kwargs):
        super().__init__(java.chaquopy.AssetFile(context, path), *args, **kwargs)

        self.dir_index = {"": set()}  # Provide empty listing for root even if ZIP is empty.
        for name in self.namelist():
            # If `name` ends with a slash, it represents a directory. However, not all ZIP
            # files contain these entries.
            parts = name.split("/")
            while parts:
                parent = "/".join(parts[:-1])
                if parent in self.dir_index:
                    self.dir_index[parent].add(parts[-1])
                    break
                else:
                    base_name = parts.pop()
                    self.dir_index[parent] = set([base_name] if base_name else [])
        self.dir_index = {k: sorted(v) for k, v in self.dir_index.items()}

    # Based on ZipFile.extract, but fixed to be safe in the presence of multiple threads
    # creating the same file or directory.
    def extract(self, member, target_dir):
        if not isinstance(member, ZipInfo):
            member = self.getinfo(member)

        out_filename = normpath(join(target_dir, member.filename))
        out_dirname = dirname(out_filename)
        if out_dirname:
            os.makedirs(out_dirname, exist_ok=True)

        if member.is_dir():
            os.makedirs(out_filename, exist_ok=True)
        else:
            with self.open(member) as source_file, \
                 NamedTemporaryFile(delete=False, dir=out_dirname,
                                    prefix=basename(out_filename) + ".") as tmp_file:
                copyfileobj(source_file, tmp_file)
            os.replace(tmp_file.name, out_filename)

        return out_filename

    # ZipFile.extract does not set any metadata (https://bugs.python.org/issue32170), so we set
    # the timestamp after extraction is complete. That way, if the app gets killed in the
    # middle of an extraction, the timestamps won't match and we'll know we need to extract the
    # file again.
    #
    # The Gradle plugin sets all ZIP timestamps to 1980 for reproducibility, so we can't rely
    # on them to tell us which files have changed after an app update. Instead,
    # AssetFinder.__init__ just removes the whole extract_root if any of its ZIPs have changed.
    def extract_if_changed(self, member, target_dir):
        if not isinstance(member, ZipInfo):
            member = self.getinfo(member)

        need_extract = True
        out_filename = join(target_dir, member.filename)
        if exists(out_filename):
            existing_stat = os.stat(out_filename)
            need_extract = (existing_stat.st_size != member.file_size or
                            existing_stat.st_mtime != timegm(member.date_time))

        if need_extract:
            extracted_filename = self.extract(member, target_dir)
            assert extracted_filename == out_filename, (extracted_filename, out_filename)
            os.utime(out_filename, (time.time(), timegm(member.date_time)))
        return out_filename

    def exists(self, path):
        if self.isdir(path):
            return True
        try:
            self.getinfo(path)
            return True
        except KeyError:
            return False

    def isdir(self, path):
        return path.rstrip("/") in self.dir_index

    def listdir(self, path):
        return self.dir_index[path.rstrip("/")]<|MERGE_RESOLUTION|>--- conflicted
+++ resolved
@@ -82,15 +82,10 @@
         assert isinstance(finder, AssetFinder), ("Finder for '{}' is {}"
                                                  .format(entry, type(finder).__name__))
 
-<<<<<<< HEAD
-        # Extract data files from the root directory. This includes .pth files, which will be
-        # read by addsitedir below. If requested, also extract all Python packages.
+        # Extract necessary files from the root directory. This includes .pth files,
+        # which will be read by addsitedir below. If requested, also extract all Python
+        # packages.
         finder.extract_dir("", recursive="*" in build_json["extract_packages"])
-=======
-        # Extract necessary files from the root directory. This includes .pth files,
-        # which will be read by addsitedir below.
-        finder.extract_dir("", recursive=False)
->>>>>>> e5bb5ff4
 
         # Extract necessary files from top-level directories which aren't Python
         # packages or dist-info directories.
