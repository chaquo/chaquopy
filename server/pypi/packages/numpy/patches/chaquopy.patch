diff -ur src-original/numpy/distutils/fcompiler/__init__.py src/numpy/distutils/fcompiler/__init__.py
--- src-original/numpy/distutils/fcompiler/__init__.py	2018-02-28 17:03:26.000000000 +0000
+++ src/numpy/distutils/fcompiler/__init__.py	2018-04-22 17:09:52.812356493 +0000
@@ -333,9 +333,14 @@
                 unique_possibles.append(e)
 
             for exe in unique_possibles:
-                fc_exe = cached_find_executable(exe)
+                # Chaquopy: handle multi-word executables like LDSHARED="path/to/gcc -shared"
+                exe_split = split_quoted(exe)
+                fc_exe = cached_find_executable(exe_split[0])
                 if fc_exe:
                     cmd[0] = fc_exe
+                    for arg in exe_split[1:]:
+                        if arg not in cmd:
+                            cmd.append(arg)
                     return fc_exe
             self.set_command(exe_key, None)
             return None
diff -ur src-original/numpy/distutils/npy_pkg_config.py src/numpy/distutils/npy_pkg_config.py
--- src-original/numpy/distutils/npy_pkg_config.py	2018-02-28 17:03:26.000000000 +0000
+++ src/numpy/distutils/npy_pkg_config.py	2018-04-22 13:36:27.265045865 +0000
@@ -312,15 +312,14 @@
 
     # FIXME: document this. If pkgname is defined in the variables section, and
     # there is no pkgdir variable defined, pkgdir is automatically defined to
-    # the path of pkgname. This requires the package to be imported to work
+    # the path of pkgname.
+    # Chaquopy: edited to use find_module so the module doesn't have to be imported.
     if not 'pkgdir' in vars and "pkgname" in vars:
+        import imp
         pkgname = vars["pkgname"]
-        if not pkgname in sys.modules:
-            raise ValueError("You should import %s to get information on %s" %
-                             (pkgname, meta["name"]))
-
-        mod = sys.modules[pkgname]
-        vars["pkgdir"] = _escape_backslash(os.path.dirname(mod.__file__))
+        pkgs = pkgname.split(".")
+        _, top_dir, _ = imp.find_module(pkgs[0])
+        vars["pkgdir"] = _escape_backslash(os.path.join(top_dir, *pkgs[1:]))
 
     return LibraryInfo(name=meta["name"], description=meta["description"],
             version=meta["version"], sections=sections, vars=VariableSet(vars))
diff -ur src-original/numpy/f2py/f90mod_rules.py src/numpy/f2py/f90mod_rules.py
--- src-original/numpy/f2py/f90mod_rules.py    2018-02-28 17:03:26.000000000 +0000
+++ src/numpy/f2py/f90mod_rules.py     2018-04-22 19:42:24.178863635 +0000
@@ -46,6 +46,19 @@
             ret = ret + findf90modules(b)
     return ret
 
+# Chaquopy: get this from the generated header file rather than the build machine.
+import os
+import pkgutil
+numpyconfig_h = pkgutil.get_data("numpy", "core/include/numpy/_numpyconfig.h").decode("UTF-8")
+for line in numpyconfig_h.splitlines():
+    words = line.split()
+    # This is valid because npy_common.h has `#define NPY_SIZEOF_INTP NPY_SIZEOF_PY_INTPTR_T`.
+    if (len(words) == 3) and (words[:2] == ["#define", "NPY_SIZEOF_PY_INTPTR_T"]):
+        SIZEOF_INTP = int(words[2])
+        break
+else:
+    raise Exception("Couldn't determine SIZEOF_INTP")
+
 fgetdims1 = """\
       external f2pysetdata
       logical ns
@@ -62,7 +75,7 @@
             deallocate(d)
          end if
       end if
-      if ((.not.allocated(d)).and.(s(1).ge.1)) then""" % np.intp().itemsize
+      if ((.not.allocated(d)).and.(s(1).ge.1)) then""" % SIZEOF_INTP
 
 fgetdims2 = """\
       end if
diff -ur src-original/numpy/f2py/__init__.py src/numpy/f2py/__init__.py
--- src-original/numpy/f2py/__init__.py	2018-02-28 17:03:26.000000000 +0000
+++ src/numpy/f2py/__init__.py	2018-04-22 14:56:55.304772470 +0000
@@ -9,7 +9,7 @@
 import sys
 
 from . import f2py2e
-from . import f2py_testing
+# from . import f2py_testing  # Chaquopy: disabled
 from . import diagnose
 
 run_main = f2py2e.run_main
<<<<<<< HEAD
=======
diff -ur src-original/numpy/random/setup.py src/numpy/random/setup.py
--- src-original/numpy/random/setup.py  2019-11-08 08:41:56.000000000 +0000
+++ src/numpy/random/setup.py   2019-12-20 19:40:48.703421754 +0000
@@ -49,7 +49,7 @@
     elif not is_msvc:
         # Some bit generators require c99
         EXTRA_COMPILE_ARGS += ['-std=c99']
-        INTEL_LIKE = any(arch in platform.machine() 
+        INTEL_LIKE = any(arch in os.environ['CHAQUOPY_ABI']  # Was `platform.machine()`.
                          for arch in ('x86', 'i686', 'i386', 'amd64'))
         if INTEL_LIKE:
             # Assumes GCC or GCC-like compiler
>>>>>>> df71d574
diff -ur src-original/numpy/__init__.py src/numpy/__init__.py
--- src-original/numpy/__init__.py	2018-02-28 17:03:26.000000000 +0000
+++ src/numpy/__init__.py	2018-04-22 16:48:56.253279855 +0000
@@ -121,6 +121,15 @@
 
 if __NUMPY_SETUP__:
     sys.stderr.write('Running from numpy source directory.\n')
+
+    # Chaquopy: the module namespace was originally empty in this mode, but the following
+    # things are neded by the SciPy build.
+    def get_include():
+        import os
+        return os.path.join(os.path.dirname(__file__), 'core', 'include')
+
+    from .version import version as __version__
+
 else:
     try:
         from numpy.__config__ import show as show_config
diff -ur src-original/setup.py src/setup.py
--- src-original/setup.py       2018-04-15 20:25:55.769497865 +0000
+++ src/setup.py        2018-04-15 19:32:59.070017179 +0000
@@ -39,6 +39,12 @@
     import __builtin__ as builtins
 
 
+# Chaquopy added
+os.environ["OPENBLAS"] = os.path.abspath("../requirements/chaquopy/lib")
+os.environ["CFLAGS"] += " -std=gnu99"  # For 'for' loop initial declarations.
+os.environ["LDFLAGS"] += " -lm"  # NumPy doesn't use this everywhere it should.
+
+
 CLASSIFIERS = """\
 Development Status :: 5 - Production/Stable
 Intended Audience :: Science/Research<|MERGE_RESOLUTION|>--- conflicted
+++ resolved
@@ -86,8 +86,6 @@
  from . import diagnose
  
  run_main = f2py2e.run_main
-<<<<<<< HEAD
-=======
 diff -ur src-original/numpy/random/setup.py src/numpy/random/setup.py
 --- src-original/numpy/random/setup.py  2019-11-08 08:41:56.000000000 +0000
 +++ src/numpy/random/setup.py   2019-12-20 19:40:48.703421754 +0000
@@ -100,7 +98,6 @@
                           for arch in ('x86', 'i686', 'i386', 'amd64'))
          if INTEL_LIKE:
              # Assumes GCC or GCC-like compiler
->>>>>>> df71d574
 diff -ur src-original/numpy/__init__.py src/numpy/__init__.py
 --- src-original/numpy/__init__.py	2018-02-28 17:03:26.000000000 +0000
 +++ src/numpy/__init__.py	2018-04-22 16:48:56.253279855 +0000
