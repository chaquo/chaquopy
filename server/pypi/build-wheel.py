--- conflicted
+++ resolved
@@ -141,15 +141,9 @@
             self.apply_patches()
             self.create_host_env()
 
-<<<<<<< HEAD
         # The ProjectBuilder constructor requires at least one of pyproject.toml or
         # setup.py to exist, which may not be the case for packages built using build.sh
         # (e.g. tflite-runtime).
-=======
-        # ProjectBuilder requires at least one of pyproject.toml or setup.py to exist,
-        # which may not be the case for packages built using build.sh (e.g.
-        # tflite-runtime).
->>>>>>> 64862e3a
         if self.needs_python:
             pyproject_toml = Path(f"{self.src_dir}/pyproject.toml")
             setup_py = Path(f"{self.src_dir}/setup.py")
@@ -172,20 +166,10 @@
         if self.no_build:
             log("Skipping build due to --no-build")
         else:
-<<<<<<< HEAD
             with self.env_vars():
                 self.create_dummy_libs()
                 wheel_filename = self.build_wheel()
                 self.fix_wheel(wheel_filename)
-=======
-            # These environment variables are specific to the host platform, so they
-            # must not be visible to create_build_env.
-            self.update_environ()
-
-            self.create_dummy_libs()
-            wheel_filename = self.build_wheel()
-            self.fix_wheel(wheel_filename)
->>>>>>> 64862e3a
 
     def parse_args(self):
         ap = argparse.ArgumentParser(add_help=False)
@@ -490,12 +474,7 @@
         except build.BuildBackendException as e:
             raise CommandError(e)
 
-<<<<<<< HEAD
     def get_common_env_vars(self, env):
-=======
-    def update_environ(self):
-        env = {}
->>>>>>> 64862e3a
         build_common_output = run(
             f"abi={self.abi}; api_level={self.api_level}; prefix={self.host_env}/chaquopy; "
             f". {PYPI_DIR}/../../target/build-common.sh; export",
@@ -557,6 +536,7 @@
         # Adding host_env to PYTHONPATH allows setup.py to import requirements, for
         # example to call numpy.get_include().
         env["PYTHONPATH"] = os.pathsep.join([f"{pypi_env}/lib/python", self.host_env])
+        env["CHAQUOPY_PYTHON"] = self.python
 
         self.python_include_dir = f"{self.host_env}/chaquopy/include/python{self.python}"
         assert_exists(self.python_include_dir)
@@ -565,9 +545,6 @@
         assert_exists(self.python_lib)
         self.standard_libs.append(libpython)
 
-        env["PIP_DISABLE_PIP_VERSION_CHECK"] = "1"
-        env["CHAQUOPY_PYTHON"] = self.python
-
         # Use -idirafter so that package-specified -I directories take priority (e.g.
         # in grpcio and typed-ast).
         env["CFLAGS"] += f" -idirafter {self.python_include_dir}"
@@ -589,22 +566,7 @@
             os.environ["PATH"]])
 
         if self.needs_python:
-<<<<<<< HEAD
             self.get_python_env_vars(env, pypi_env)
-=======
-            self.python_include_dir = f"{self.host_env}/chaquopy/include/python{self.python}"
-            assert_exists(self.python_include_dir)
-            libpython = f"libpython{self.python}.so"
-            self.python_lib = f"{self.host_env}/chaquopy/lib/{libpython}"
-            assert_exists(self.python_lib)
-            self.standard_libs.append(libpython)
-
-            env["CHAQUOPY_PYTHON"] = self.python
-            # Use -idirafter so that package-specified -I directories take priority (e.g.
-            # in grpcio and typed-ast).
-            env["CFLAGS"] += f" -idirafter {self.python_include_dir}"
-            env["LDFLAGS"] += f" -lpython{self.python}"
->>>>>>> 64862e3a
 
         env.update({
             # TODO: make everything use HOST instead, and remove this.
